--- conflicted
+++ resolved
@@ -83,13 +83,8 @@
                     }
 
                     let timestamp = log
-<<<<<<< HEAD
                         .remove(&self.timestamp_key, false)
-                        .and_then(|value| Conversion::Timestamp.convert(value).ok())
-=======
-                        .remove(&self.timestamp_key)
                         .and_then(|value| Conversion::Timestamp.convert(value.into_bytes()).ok())
->>>>>>> 9052239a
                         .unwrap_or_else(|| event::Value::Timestamp(Utc::now()));
                     log.insert(log_schema().timestamp_key().clone(), timestamp);
 
