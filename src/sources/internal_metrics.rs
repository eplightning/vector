use crate::{
    config::{DataType, GlobalOptions, SourceConfig, SourceDescription},
    metrics::Controller,
    metrics::{capture_metrics, get_controller},
    shutdown::ShutdownSignal,
    Pipeline,
};
use futures::{stream, SinkExt, StreamExt};
use serde::{Deserialize, Serialize};
use tokio::time;
use tokio_stream::wrappers::IntervalStream;

#[derive(Deserialize, Serialize, Debug, Clone, Derivative)]
#[derivative(Default)]
#[serde(deny_unknown_fields, default)]
pub struct InternalMetricsConfig {
    #[derivative(Default(value = "2"))]
    scrape_interval_secs: u64,
}

inventory::submit! {
    SourceDescription::new::<InternalMetricsConfig>("internal_metrics")
}

impl_generate_config_from_default!(InternalMetricsConfig);

#[async_trait::async_trait]
#[typetag::serde(name = "internal_metrics")]
impl SourceConfig for InternalMetricsConfig {
    async fn build(
        &self,
        _name: &str,
        _globals: &GlobalOptions,
        shutdown: ShutdownSignal,
        out: Pipeline,
    ) -> crate::Result<super::Source> {
        if self.scrape_interval_secs == 0 {
            warn!(
                "Interval set to 0 secs, this could result in high CPU utilization. It is suggested to use interval >= 1 secs.",
            );
        }
        let interval = time::Duration::from_secs(self.scrape_interval_secs);
        Ok(Box::pin(run(get_controller()?, interval, out, shutdown)))
    }

    fn output_type(&self) -> DataType {
        DataType::Metric
    }

    fn source_type(&self) -> &'static str {
        "internal_metrics"
    }
}

async fn run(
    controller: &Controller,
    interval: time::Duration,
    out: Pipeline,
    shutdown: ShutdownSignal,
) -> Result<(), ()> {
    let mut out =
        out.sink_map_err(|error| error!(message = "Error sending internal metrics.", %error));

<<<<<<< HEAD
    let duration = time::Duration::from_secs(interval);
    let mut interval = IntervalStream::new(time::interval(duration)).take_until(shutdown);
=======
    let mut interval = time::interval(interval).take_until(shutdown);
>>>>>>> 081372e1
    while interval.next().await.is_some() {
        let metrics = capture_metrics(controller);
        out.send_all(&mut stream::iter(metrics).map(Ok)).await?;
    }

    Ok(())
}

#[cfg(test)]
mod tests {
    use crate::event::metric::{Metric, MetricValue, StatisticKind};
    use crate::metrics::{capture_metrics, get_controller};
    use metrics::{counter, gauge, histogram};
    use std::collections::BTreeMap;

    #[test]
    fn generate_config() {
        crate::test_util::test_generate_config::<super::InternalMetricsConfig>();
    }

    #[test]
    fn captures_internal_metrics() {
        let _ = crate::metrics::init();

        // There *seems* to be a race condition here (CI was flaky), so add a slight delay.
        std::thread::sleep(std::time::Duration::from_millis(300));

        gauge!("foo", 1.0);
        gauge!("foo", 2.0);
        counter!("bar", 3);
        counter!("bar", 4);
        histogram!("baz", 5.0);
        histogram!("baz", 6.0);
        histogram!("quux", 7.0, "host" => "foo");
        histogram!("quux", 8.0, "host" => "foo");

        let controller = get_controller().expect("no controller");

        // There *seems* to be a race condition here (CI was flaky), so add a slight delay.
        std::thread::sleep(std::time::Duration::from_millis(300));

        let output = capture_metrics(&controller)
            .map(|event| {
                let m = event.into_metric();
                (m.name().to_string(), m)
            })
            .collect::<BTreeMap<String, Metric>>();

        assert_eq!(MetricValue::Gauge { value: 2.0 }, output["foo"].data.value);
        assert_eq!(
            MetricValue::Counter { value: 7.0 },
            output["bar"].data.value
        );
        assert_eq!(
            MetricValue::Distribution {
                samples: crate::samples![5.0 => 1, 6.0 => 1],
                statistic: StatisticKind::Histogram
            },
            output["baz"].data.value
        );
        assert_eq!(
            MetricValue::Distribution {
                samples: crate::samples![7.0 => 1, 8.0 => 1],
                statistic: StatisticKind::Histogram
            },
            output["quux"].data.value
        );

        let mut labels = BTreeMap::new();
        labels.insert(String::from("host"), String::from("foo"));
        assert_eq!(Some(&labels), output["quux"].tags());
    }
}<|MERGE_RESOLUTION|>--- conflicted
+++ resolved
@@ -61,12 +61,7 @@
     let mut out =
         out.sink_map_err(|error| error!(message = "Error sending internal metrics.", %error));
 
-<<<<<<< HEAD
-    let duration = time::Duration::from_secs(interval);
-    let mut interval = IntervalStream::new(time::interval(duration)).take_until(shutdown);
-=======
-    let mut interval = time::interval(interval).take_until(shutdown);
->>>>>>> 081372e1
+    let mut interval = IntervalStream::new(time::interval(interval)).take_until(shutdown);
     while interval.next().await.is_some() {
         let metrics = capture_metrics(controller);
         out.send_all(&mut stream::iter(metrics).map(Ok)).await?;
